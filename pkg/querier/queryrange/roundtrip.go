package queryrange

import (
	"context"
	"flag"
	"fmt"
	"net/http"
	"strings"
	"time"

	"github.com/go-kit/log"
	"github.com/go-kit/log/level"
	"github.com/grafana/dskit/httpgrpc"
	"github.com/grafana/dskit/user"
	"github.com/pkg/errors"
	"github.com/prometheus/client_golang/prometheus"
	"github.com/prometheus/common/model"

	"github.com/grafana/loki/pkg/logproto"
	"github.com/grafana/loki/pkg/logql"
	logqllog "github.com/grafana/loki/pkg/logql/log"
	"github.com/grafana/loki/pkg/logql/syntax"
	"github.com/grafana/loki/pkg/logqlmodel/stats"
	base "github.com/grafana/loki/pkg/querier/queryrange/queryrangebase"
	"github.com/grafana/loki/pkg/storage/chunk/cache"
	"github.com/grafana/loki/pkg/storage/config"
	"github.com/grafana/loki/pkg/util"
	"github.com/grafana/loki/pkg/util/constants"
	logutil "github.com/grafana/loki/pkg/util/log"
)

const (
	// Parallelize the index stats requests, so it doesn't send a huge request to a single index-gw (i.e. {app=~".+"} for 30d).
	// Indices are sharded by 24 hours, so we split the stats request in 24h intervals.
	indexStatsQuerySplitInterval = 24 * time.Hour

	// Limited queries only need to fetch up to the requested line limit worth of logs,
	// Our defaults for splitting and parallelism are much too aggressive for large customers and result in
	// potentially GB of logs being returned by all the shards and splits which will overwhelm the frontend
	// Therefore we force max parallelism to `1` so that these queries are executed sequentially.
	// Below we also fix the number of shards to a static number.
	limitedQuerySplits = 1
)

// Config is the configuration for the queryrange tripperware
type Config struct {
	base.Config                  `yaml:",inline"`
	Transformer                  UserIDTransformer        `yaml:"-"`
	CacheIndexStatsResults       bool                     `yaml:"cache_index_stats_results"`
	StatsCacheConfig             IndexStatsCacheConfig    `yaml:"index_stats_results_cache" doc:"description=If a cache config is not specified and cache_index_stats_results is true, the config for the results cache is used."`
	CacheVolumeResults           bool                     `yaml:"cache_volume_results"`
	VolumeCacheConfig            VolumeCacheConfig        `yaml:"volume_results_cache" doc:"description=If a cache config is not specified and cache_volume_results is true, the config for the results cache is used."`
	CacheInstantMetricResults    bool                     `yaml:"cache_instant_metric_results"`
	InstantMetricCacheConfig     InstantMetricCacheConfig `yaml:"instant_metric_results_cache" doc:"description=If a cache config is not specified and cache_instant_metric_results is true, the config for the results cache is used."`
	InstantMetricQuerySplitAlign bool                     `yaml:"instant_metric_query_split_align" doc:"description=Whether to align the splits of instant metric query with splitByInterval and query's exec time. Useful when instant_metric_cache is enabled"`
	CacheSeriesResults           bool                     `yaml:"cache_series_results"`
	SeriesCacheConfig            SeriesCacheConfig        `yaml:"series_results_cache" doc:"description=If series_results_cache is not configured and cache_series_results is true, the config for the results cache is used."`
	CacheLabelResults            bool                     `yaml:"cache_label_results"`
	LabelsCacheConfig            LabelsCacheConfig        `yaml:"label_results_cache" doc:"description=If label_results_cache is not configured and cache_label_results is true, the config for the results cache is used."`
}

// RegisterFlags adds the flags required to configure this flag set.
func (cfg *Config) RegisterFlags(f *flag.FlagSet) {
	cfg.Config.RegisterFlags(f)
	f.BoolVar(&cfg.CacheIndexStatsResults, "querier.cache-index-stats-results", false, "Cache index stats query results.")
	cfg.StatsCacheConfig.RegisterFlags(f)
	f.BoolVar(&cfg.CacheVolumeResults, "querier.cache-volume-results", false, "Cache volume query results.")
	cfg.VolumeCacheConfig.RegisterFlags(f)
	f.BoolVar(&cfg.CacheInstantMetricResults, "querier.cache-instant-metric-results", false, "Cache instant metric query results.")
	cfg.InstantMetricCacheConfig.RegisterFlags(f)
	f.BoolVar(&cfg.InstantMetricQuerySplitAlign, "querier.instant-metric-query-split-align", false, "Align the instant metric splits with splityByInterval and query's exec time.")
	f.BoolVar(&cfg.CacheSeriesResults, "querier.cache-series-results", false, "Cache series query results.")
	cfg.SeriesCacheConfig.RegisterFlags(f)
	f.BoolVar(&cfg.CacheLabelResults, "querier.cache-label-results", false, "Cache label query results.")
	cfg.LabelsCacheConfig.RegisterFlags(f)
}

// Validate validates the config.
func (cfg *Config) Validate() error {
	if err := cfg.Config.Validate(); err != nil {
		return err
	}

	if cfg.CacheIndexStatsResults {
		if err := cfg.StatsCacheConfig.Validate(); err != nil {
			return errors.Wrap(err, "invalid index_stats_results_cache config")
		}
	}
	return nil
}

// Stopper gracefully shutdown resources created
type Stopper interface {
	Stop()
}

type StopperWrapper []Stopper

// Stop gracefully shutdowns created resources
func (s StopperWrapper) Stop() {
	for _, stopper := range s {
		if stopper != nil {
			stopper.Stop()
		}
	}
}

func newResultsCacheFromConfig(cfg base.ResultsCacheConfig, registerer prometheus.Registerer, log log.Logger, cacheType stats.CacheType) (cache.Cache, error) {
	if !cache.IsCacheConfigured(cfg.CacheConfig) {
		return nil, errors.Errorf("%s cache is not configured", cacheType)
	}

	c, err := cache.New(cfg.CacheConfig, registerer, log, cacheType, constants.Loki)
	if err != nil {
		return nil, err
	}

	if cfg.Compression == "snappy" {
		c = cache.NewSnappy(c, log)
	}

	return c, nil
}

// NewMiddleware returns a Middleware configured with middlewares to align, split and cache requests.
func NewMiddleware(
	cfg Config,
	engineOpts logql.EngineOpts,
	iqo util.IngesterQueryOptions,
	log log.Logger,
	limits Limits,
	schema config.SchemaConfig,
	cacheGenNumLoader base.CacheGenNumberLoader,
	retentionEnabled bool,
	registerer prometheus.Registerer,
	metricsNamespace string,
) (base.Middleware, Stopper, error) {
	metrics := NewMetrics(registerer, metricsNamespace)

	var (
		resultsCache       cache.Cache
		statsCache         cache.Cache
		volumeCache        cache.Cache
		instantMetricCache cache.Cache
		seriesCache        cache.Cache
		labelsCache        cache.Cache
		err                error
	)

	if cfg.CacheResults {
		resultsCache, err = newResultsCacheFromConfig(cfg.ResultsCacheConfig, registerer, log, stats.ResultCache)
		if err != nil {
			return nil, nil, err
		}
	}

	if cfg.CacheIndexStatsResults {
		statsCache, err = newResultsCacheFromConfig(cfg.StatsCacheConfig.ResultsCacheConfig, registerer, log, stats.StatsResultCache)
		if err != nil {
			return nil, nil, err
		}
	}

	if cfg.CacheVolumeResults {
		volumeCache, err = newResultsCacheFromConfig(cfg.VolumeCacheConfig.ResultsCacheConfig, registerer, log, stats.VolumeResultCache)
		if err != nil {
			return nil, nil, err
		}
	}

	if cfg.CacheInstantMetricResults {
		instantMetricCache, err = newResultsCacheFromConfig(cfg.InstantMetricCacheConfig.ResultsCacheConfig, registerer, log, stats.InstantMetricResultsCache)
		if err != nil {
			return nil, nil, err
		}
	}

	if cfg.CacheSeriesResults {
		seriesCache, err = newResultsCacheFromConfig(cfg.SeriesCacheConfig.ResultsCacheConfig, registerer, log, stats.SeriesResultCache)
		if err != nil {
			return nil, nil, err
		}
	}

	if cfg.CacheLabelResults {
		labelsCache, err = newResultsCacheFromConfig(cfg.LabelsCacheConfig.ResultsCacheConfig, registerer, log, stats.LabelResultCache)
		if err != nil {
			return nil, nil, err
		}
	}

	var codec base.Codec = DefaultCodec

	indexStatsTripperware, err := NewIndexStatsTripperware(cfg, log, limits, schema, codec, iqo, statsCache,
		cacheGenNumLoader, retentionEnabled, metrics, metricsNamespace)
	if err != nil {
		return nil, nil, err
	}

	metricsTripperware, err := NewMetricTripperware(cfg, engineOpts, log, limits, schema, codec, iqo, resultsCache,
		cacheGenNumLoader, retentionEnabled, PrometheusExtractor{}, metrics, indexStatsTripperware, metricsNamespace)
	if err != nil {
		return nil, nil, err
	}

	limitedTripperware, err := NewLimitedTripperware(cfg, engineOpts, log, limits, schema, metrics, indexStatsTripperware, codec, iqo)
	if err != nil {
		return nil, nil, err
	}

	// NOTE: When we would start caching response from non-metric queries we would have to consider cache gen headers as well in
	// MergeResponse implementation for Loki codecs same as it is done in Cortex at https://github.com/cortexproject/cortex/blob/21bad57b346c730d684d6d0205efef133422ab28/pkg/querier/queryrange/query_range.go#L170
	logFilterTripperware, err := NewLogFilterTripperware(cfg, engineOpts, log, limits, schema, codec, iqo, resultsCache, metrics, indexStatsTripperware, metricsNamespace)
	if err != nil {
		return nil, nil, err
	}

	seriesTripperware, err := NewSeriesTripperware(cfg, log, limits, metrics, schema, codec, iqo, seriesCache, cacheGenNumLoader, retentionEnabled, metricsNamespace)
	if err != nil {
		return nil, nil, err
	}

	labelsTripperware, err := NewLabelsTripperware(cfg, log, limits, codec, iqo, labelsCache, cacheGenNumLoader, retentionEnabled, metrics, schema, metricsNamespace)
	if err != nil {
		return nil, nil, err
	}

	instantMetricTripperware, err := NewInstantMetricTripperware(cfg, engineOpts, log, limits, schema, metrics, codec, instantMetricCache, cacheGenNumLoader, retentionEnabled, indexStatsTripperware, metricsNamespace)
	if err != nil {
		return nil, nil, err
	}

	seriesVolumeTripperware, err := NewVolumeTripperware(cfg, log, limits, schema, codec, iqo, volumeCache, cacheGenNumLoader, retentionEnabled, metrics, metricsNamespace)
	if err != nil {
		return nil, nil, err
	}

	return base.MiddlewareFunc(func(next base.Handler) base.Handler {
		var (
			metricRT         = metricsTripperware.Wrap(next)
			limitedRT        = limitedTripperware.Wrap(next)
			logFilterRT      = logFilterTripperware.Wrap(next)
			seriesRT         = seriesTripperware.Wrap(next)
			labelsRT         = labelsTripperware.Wrap(next)
			instantRT        = instantMetricTripperware.Wrap(next)
			statsRT          = indexStatsTripperware.Wrap(next)
			seriesVolumeRT   = seriesVolumeTripperware.Wrap(next)
<<<<<<< HEAD
			detectedFieldsRT = next // TODO(twhitney): add middlewares for detected fields
=======
			detectedFieldsRT = next //TODO(twhitney): add middlewares for detected fields
			detectedLabelsRT = next // TODO(shantanu): add middlewares
>>>>>>> 36c703da
		)

		return newRoundTripper(log, next, limitedRT, logFilterRT, metricRT, seriesRT, labelsRT, instantRT, statsRT, seriesVolumeRT, detectedFieldsRT, detectedLabelsRT, limits)
	}), StopperWrapper{resultsCache, statsCache, volumeCache}, nil
}

type roundTripper struct {
	logger log.Logger

	next, limited, log, metric, series, labels, instantMetric, indexStats, seriesVolume, detectedFields, detectedLabels base.Handler

	limits Limits
}

// newRoundTripper creates a new queryrange roundtripper
func newRoundTripper(logger log.Logger, next, limited, log, metric, series, labels, instantMetric, indexStats, seriesVolume, detectedFields, detectedLabels base.Handler, limits Limits) roundTripper {
	return roundTripper{
		logger:         logger,
		limited:        limited,
		log:            log,
		limits:         limits,
		metric:         metric,
		series:         series,
		labels:         labels,
		instantMetric:  instantMetric,
		indexStats:     indexStats,
		seriesVolume:   seriesVolume,
		detectedFields: detectedFields,
		detectedLabels: detectedLabels,
		next:           next,
	}
}

func (r roundTripper) Do(ctx context.Context, req base.Request) (base.Response, error) {
	logger := logutil.WithContext(ctx, r.logger)

	switch op := req.(type) {
	case *LokiRequest:
		queryHash := util.HashedQuery(op.Query)
		level.Info(logger).Log(
			"msg", "executing query",
			"type", "range",
			"query", op.Query,
			"start", op.StartTs.Format(time.RFC3339Nano),
			"end", op.EndTs.Format(time.RFC3339Nano),
			"start_delta", time.Since(op.StartTs),
			"end_delta", time.Since(op.EndTs),
			"length", op.EndTs.Sub(op.StartTs),
			"step", op.Step,
			"query_hash", queryHash,
		)

		if op.Plan == nil {
			return nil, errors.New("query plan is empty")
		}

		switch e := op.Plan.AST.(type) {
		case syntax.SampleExpr:
			// The error will be handled later.
			groups, err := e.MatcherGroups()
			if err != nil {
				level.Warn(logger).Log("msg", "unexpected matcher groups error in roundtripper", "err", err)
			}

			for _, g := range groups {
				if err := validateMatchers(ctx, r.limits, g.Matchers); err != nil {
					return nil, httpgrpc.Errorf(http.StatusBadRequest, err.Error())
				}
			}
			return r.metric.Do(ctx, req)
		case syntax.LogSelectorExpr:
			if err := validateMaxEntriesLimits(ctx, op.Limit, r.limits); err != nil {
				return nil, httpgrpc.Errorf(http.StatusBadRequest, err.Error())
			}

			if err := validateMatchers(ctx, r.limits, e.Matchers()); err != nil {
				return nil, httpgrpc.Errorf(http.StatusBadRequest, err.Error())
			}

			// Only filter expressions are query sharded
			if !e.HasFilter() {
				return r.limited.Do(ctx, req)
			}
			return r.log.Do(ctx, req)

		default:
			return r.next.Do(ctx, req)
		}
	case *LokiSeriesRequest:
		level.Info(logger).Log("msg", "executing query", "type", "series", "match", logql.PrintMatches(op.Match), "length", op.EndTs.Sub(op.StartTs))

		return r.series.Do(ctx, req)
	case *LabelRequest:
		level.Info(logger).Log("msg", "executing query", "type", "labels", "label", op.Name, "length", op.LabelRequest.End.Sub(*op.LabelRequest.Start), "query", op.Query)

		return r.labels.Do(ctx, req)
	case *LokiInstantRequest:
		queryHash := util.HashedQuery(op.Query)
		level.Info(logger).Log("msg", "executing query", "type", "instant", "query", op.Query, "query_hash", queryHash)

		switch op.Plan.AST.(type) {
		case syntax.SampleExpr:
			return r.instantMetric.Do(ctx, req)
		default:
			return r.next.Do(ctx, req)
		}
	case *logproto.IndexStatsRequest:
		level.Info(logger).Log("msg", "executing query", "type", "stats", "query", op.Matchers, "length", op.Through.Sub(op.From))

		return r.indexStats.Do(ctx, req)
	case *logproto.VolumeRequest:
		level.Info(logger).Log(
			"msg", "executing query",
			"type", "volume_range",
			"query", op.Matchers,
			"length", op.Through.Sub(op.From),
			"step", op.Step,
			"limit", op.Limit,
			"aggregate_by", op.AggregateBy,
		)

		return r.seriesVolume.Do(ctx, req)
	case *DetectedFieldsRequest:
		level.Info(logger).Log(
			"msg", "executing query",
			"type", "detected fields",
			"query", op.Query,
			"length", op.End.Sub(*op.Start),
			"start", op.Start,
			"end", op.End,
		)

		return r.detectedFields.Do(ctx, req)
	// TODO(shantanu): Add DetectedLabels
	default:
		return r.next.Do(ctx, req)
	}
}

// transformRegexQuery backport the old regexp params into the v1 query format
func transformRegexQuery(req *http.Request, expr syntax.LogSelectorExpr) (syntax.LogSelectorExpr, error) {
	regexp := req.Form.Get("regexp")
	if regexp != "" {
		filterExpr, err := syntax.AddFilterExpr(expr, logqllog.LineMatchRegexp, "", regexp)
		if err != nil {
			return nil, err
		}
		params := req.URL.Query()
		params.Set("query", filterExpr.String())
		req.URL.RawQuery = params.Encode()
		// force the form and query to be parsed again.
		req.Form = nil
		req.PostForm = nil
		return filterExpr, nil
	}
	return expr, nil
}

const (
	InstantQueryOp   = "instant_query"
	QueryRangeOp     = "query_range"
	SeriesOp         = "series"
	LabelNamesOp     = "labels"
	IndexStatsOp     = "index_stats"
	VolumeOp         = "volume"
	VolumeRangeOp    = "volume_range"
	IndexShardsOp    = "index_shards"
	DetectedFieldsOp = "detected_fields"
<<<<<<< HEAD
	PatternsQueryOp  = "patterns"
=======
	DetectedLabelsOp = "detected_labels"
>>>>>>> 36c703da
)

func getOperation(path string) string {
	switch {
	case strings.HasSuffix(path, "/query_range") || strings.HasSuffix(path, "/prom/query"):
		return QueryRangeOp
	case strings.HasSuffix(path, "/series"):
		return SeriesOp
	case strings.HasSuffix(path, "/labels") || strings.HasSuffix(path, "/label") || strings.HasSuffix(path, "/values"):
		return LabelNamesOp
	case strings.HasSuffix(path, "/v1/query"):
		return InstantQueryOp
	case path == "/loki/api/v1/index/stats":
		return IndexStatsOp
	case path == "/loki/api/v1/index/volume":
		return VolumeOp
	case path == "/loki/api/v1/index/volume_range":
		return VolumeRangeOp
	case path == "/loki/api/v1/index/shards":
		return IndexShardsOp
	case path == "/loki/api/v1/detected_fields":
		return DetectedFieldsOp
<<<<<<< HEAD
	case path == "/loki/api/v1/patterns":
		return PatternsQueryOp
=======
	case path == "/loki/api/v1/detected_labels":
		return DetectedLabelsOp
>>>>>>> 36c703da
	default:
		return ""
	}
}

// NewLogFilterTripperware creates a new frontend tripperware responsible for handling log requests.
func NewLogFilterTripperware(cfg Config, engineOpts logql.EngineOpts, log log.Logger, limits Limits, schema config.SchemaConfig, merger base.Merger, iqo util.IngesterQueryOptions, c cache.Cache, metrics *Metrics, indexStatsTripperware base.Middleware, metricsNamespace string) (base.Middleware, error) {
	return base.MiddlewareFunc(func(next base.Handler) base.Handler {
		statsHandler := indexStatsTripperware.Wrap(next)

		queryRangeMiddleware := []base.Middleware{
			QueryMetricsMiddleware(metrics.QueryMetrics),
			StatsCollectorMiddleware(),
			NewLimitsMiddleware(limits),
			NewQuerySizeLimiterMiddleware(schema.Configs, engineOpts, log, limits, statsHandler),
			base.InstrumentMiddleware("split_by_interval", metrics.InstrumentMiddlewareMetrics),
			SplitByIntervalMiddleware(schema.Configs, limits, merger, newDefaultSplitter(limits, iqo), metrics.SplitByMetrics),
		}

		if cfg.CacheResults {
			queryCacheMiddleware := NewLogResultCache(
				log,
				limits,
				c,
				func(_ context.Context, r base.Request) bool {
					return !r.GetCachingOptions().Disabled
				},
				cfg.Transformer,
				metrics.LogResultCacheMetrics,
			)
			queryRangeMiddleware = append(
				queryRangeMiddleware,
				base.InstrumentMiddleware("log_results_cache", metrics.InstrumentMiddlewareMetrics),
				queryCacheMiddleware,
			)
		}

		if cfg.ShardedQueries {
			queryRangeMiddleware = append(queryRangeMiddleware,
				NewQueryShardMiddleware(
					log,
					schema.Configs,
					engineOpts,
					metrics.InstrumentMiddlewareMetrics, // instrumentation is included in the sharding middleware
					metrics.MiddlewareMapperMetrics.shardMapper,
					limits,
					0, // 0 is unlimited shards
					statsHandler,
					cfg.ShardAggregations,
				),
			)
		} else {
			// The sharding middleware takes care of enforcing this limit for both shardable and non-shardable queries.
			// If we are not using sharding, we enforce the limit by adding this middleware after time splitting.
			queryRangeMiddleware = append(queryRangeMiddleware,
				NewQuerierSizeLimiterMiddleware(schema.Configs, engineOpts, log, limits, statsHandler),
			)
		}

		if cfg.MaxRetries > 0 {
			queryRangeMiddleware = append(
				queryRangeMiddleware, base.InstrumentMiddleware("retry", metrics.InstrumentMiddlewareMetrics),
				base.NewRetryMiddleware(log, cfg.MaxRetries, metrics.RetryMiddlewareMetrics, metricsNamespace),
			)
		}

		return NewLimitedRoundTripper(next, limits, schema.Configs, queryRangeMiddleware...)
	}), nil
}

// NewLimitedTripperware creates a new frontend tripperware responsible for handling log requests which are label matcher only, no filter expression.
func NewLimitedTripperware(_ Config, engineOpts logql.EngineOpts, log log.Logger, limits Limits, schema config.SchemaConfig, metrics *Metrics, indexStatsTripperware base.Middleware, merger base.Merger, iqo util.IngesterQueryOptions) (base.Middleware, error) {
	return base.MiddlewareFunc(func(next base.Handler) base.Handler {
		statsHandler := indexStatsTripperware.Wrap(next)

		queryRangeMiddleware := []base.Middleware{
			StatsCollectorMiddleware(),
			NewLimitsMiddleware(limits),
			NewQuerySizeLimiterMiddleware(schema.Configs, engineOpts, log, limits, statsHandler),
			base.InstrumentMiddleware("split_by_interval", metrics.InstrumentMiddlewareMetrics),
			SplitByIntervalMiddleware(schema.Configs, WithMaxParallelism(limits, limitedQuerySplits), merger, newDefaultSplitter(limits, iqo), metrics.SplitByMetrics),
			NewQuerierSizeLimiterMiddleware(schema.Configs, engineOpts, log, limits, statsHandler),
		}

		if len(queryRangeMiddleware) > 0 {
			return NewLimitedRoundTripper(next, limits, schema.Configs, queryRangeMiddleware...)
		}
		return next
	}), nil
}

// NewSeriesTripperware creates a new frontend tripperware responsible for handling series requests
func NewSeriesTripperware(
	cfg Config,
	log log.Logger,
	limits Limits,
	metrics *Metrics,
	schema config.SchemaConfig,
	merger base.Merger,
	iqo util.IngesterQueryOptions,
	c cache.Cache,
	cacheGenNumLoader base.CacheGenNumberLoader,
	retentionEnabled bool,
	metricsNamespace string,
) (base.Middleware, error) {
	var cacheMiddleware base.Middleware
	if cfg.CacheSeriesResults {
		var err error
		cacheMiddleware, err = NewSeriesCacheMiddleware(
			log,
			limits,
			merger,
			c,
			cacheGenNumLoader,
			func(_ context.Context, r base.Request) bool {
				return !r.GetCachingOptions().Disabled
			},
			func(ctx context.Context, tenantIDs []string, r base.Request) int {
				return MinWeightedParallelism(
					ctx,
					tenantIDs,
					schema.Configs,
					limits,
					model.Time(r.GetStart().UnixMilli()),
					model.Time(r.GetEnd().UnixMilli()),
				)
			},
			retentionEnabled,
			cfg.Transformer,
			metrics.ResultsCacheMetrics,
		)
		if err != nil {
			return nil, fmt.Errorf("failed to create series cache middleware: %w", err)
		}
	}

	queryRangeMiddleware := []base.Middleware{
		StatsCollectorMiddleware(),
		NewLimitsMiddleware(limits),
		base.InstrumentMiddleware("split_by_interval", metrics.InstrumentMiddlewareMetrics),
		SplitByIntervalMiddleware(schema.Configs, limits, merger, newDefaultSplitter(limits, iqo), metrics.SplitByMetrics),
	}

	if cfg.CacheSeriesResults {
		queryRangeMiddleware = append(
			queryRangeMiddleware,
			base.InstrumentMiddleware("series_results_cache", metrics.InstrumentMiddlewareMetrics),
			cacheMiddleware,
		)
	}

	if cfg.MaxRetries > 0 {
		queryRangeMiddleware = append(queryRangeMiddleware,
			base.InstrumentMiddleware("retry", metrics.InstrumentMiddlewareMetrics),
			base.NewRetryMiddleware(log, cfg.MaxRetries, metrics.RetryMiddlewareMetrics, metricsNamespace),
		)
	}

	if cfg.ShardedQueries {
		queryRangeMiddleware = append(queryRangeMiddleware,
			NewSeriesQueryShardMiddleware(
				log,
				schema.Configs,
				metrics.InstrumentMiddlewareMetrics,
				metrics.MiddlewareMapperMetrics.shardMapper,
				limits,
				merger,
			),
		)
	}

	return base.MiddlewareFunc(func(next base.Handler) base.Handler {
		return NewLimitedRoundTripper(next, limits, schema.Configs, queryRangeMiddleware...)
	}), nil
}

// NewLabelsTripperware creates a new frontend tripperware responsible for handling labels requests.
func NewLabelsTripperware(
	cfg Config,
	log log.Logger,
	limits Limits,
	merger base.Merger,
	iqo util.IngesterQueryOptions,
	c cache.Cache,
	cacheGenNumLoader base.CacheGenNumberLoader,
	retentionEnabled bool,
	metrics *Metrics,
	schema config.SchemaConfig,
	metricsNamespace string,
) (base.Middleware, error) {
	var cacheMiddleware base.Middleware
	if cfg.CacheLabelResults {
		var err error
		cacheMiddleware, err = NewLabelsCacheMiddleware(
			log,
			limits,
			merger,
			c,
			cacheGenNumLoader,
			func(_ context.Context, r base.Request) bool {
				return !r.GetCachingOptions().Disabled
			},
			func(ctx context.Context, tenantIDs []string, r base.Request) int {
				return MinWeightedParallelism(
					ctx,
					tenantIDs,
					schema.Configs,
					limits,
					model.Time(r.GetStart().UnixMilli()),
					model.Time(r.GetEnd().UnixMilli()),
				)
			},
			retentionEnabled,
			cfg.Transformer,
			metrics.ResultsCacheMetrics,
		)
		if err != nil {
			return nil, fmt.Errorf("failed to create labels cache middleware: %w", err)
		}
	}

	queryRangeMiddleware := []base.Middleware{
		StatsCollectorMiddleware(),
		NewLimitsMiddleware(limits),
		base.InstrumentMiddleware("split_by_interval", metrics.InstrumentMiddlewareMetrics),
		SplitByIntervalMiddleware(schema.Configs, limits, merger, newDefaultSplitter(limits, iqo), metrics.SplitByMetrics),
	}

	if cfg.CacheLabelResults {
		queryRangeMiddleware = append(
			queryRangeMiddleware,
			base.InstrumentMiddleware("label_results_cache", metrics.InstrumentMiddlewareMetrics),
			cacheMiddleware,
		)
	}

	if cfg.MaxRetries > 0 {
		queryRangeMiddleware = append(queryRangeMiddleware,
			base.InstrumentMiddleware("retry", metrics.InstrumentMiddlewareMetrics),
			base.NewRetryMiddleware(log, cfg.MaxRetries, metrics.RetryMiddlewareMetrics, metricsNamespace),
		)
	}

	return base.MiddlewareFunc(func(next base.Handler) base.Handler {
		// Do not forward any request header.
		return base.MergeMiddlewares(queryRangeMiddleware...).Wrap(next)
	}), nil
}

// NewMetricTripperware creates a new frontend tripperware responsible for handling metric queries
func NewMetricTripperware(cfg Config, engineOpts logql.EngineOpts, log log.Logger, limits Limits, schema config.SchemaConfig, merger base.Merger, iqo util.IngesterQueryOptions, c cache.Cache, cacheGenNumLoader base.CacheGenNumberLoader, retentionEnabled bool, extractor base.Extractor, metrics *Metrics, indexStatsTripperware base.Middleware, metricsNamespace string) (base.Middleware, error) {
	cacheKey := cacheKeyLimits{limits, cfg.Transformer, iqo}
	var queryCacheMiddleware base.Middleware
	if cfg.CacheResults {
		var err error
		queryCacheMiddleware, err = base.NewResultsCacheMiddleware(
			log,
			c,
			cacheKey,
			limits,
			merger,
			extractor,
			cacheGenNumLoader,
			func(_ context.Context, r base.Request) bool {
				return !r.GetCachingOptions().Disabled
			},
			func(ctx context.Context, tenantIDs []string, r base.Request) int {
				return MinWeightedParallelism(
					ctx,
					tenantIDs,
					schema.Configs,
					limits,
					model.Time(r.GetStart().UnixMilli()),
					model.Time(r.GetEnd().UnixMilli()),
				)
			},
			retentionEnabled,
			false,
			metrics.ResultsCacheMetrics,
		)
		if err != nil {
			return nil, err
		}
	}

	return base.MiddlewareFunc(func(next base.Handler) base.Handler {
		statsHandler := indexStatsTripperware.Wrap(next)

		queryRangeMiddleware := []base.Middleware{
			QueryMetricsMiddleware(metrics.QueryMetrics),
			StatsCollectorMiddleware(),
			NewLimitsMiddleware(limits),
		}

		if cfg.AlignQueriesWithStep {
			queryRangeMiddleware = append(
				queryRangeMiddleware,
				base.InstrumentMiddleware("step_align", metrics.InstrumentMiddlewareMetrics),
				base.StepAlignMiddleware,
			)
		}

		queryRangeMiddleware = append(
			queryRangeMiddleware,
			NewQuerySizeLimiterMiddleware(schema.Configs, engineOpts, log, limits, statsHandler),
			base.InstrumentMiddleware("split_by_interval", metrics.InstrumentMiddlewareMetrics),
			SplitByIntervalMiddleware(schema.Configs, limits, merger, newMetricQuerySplitter(limits, iqo), metrics.SplitByMetrics),
		)

		if cfg.CacheResults {
			queryRangeMiddleware = append(
				queryRangeMiddleware,
				base.InstrumentMiddleware("results_cache", metrics.InstrumentMiddlewareMetrics),
				queryCacheMiddleware,
			)
		}

		if cfg.ShardedQueries {
			queryRangeMiddleware = append(queryRangeMiddleware,
				NewQueryShardMiddleware(
					log,
					schema.Configs,
					engineOpts,
					metrics.InstrumentMiddlewareMetrics, // instrumentation is included in the sharding middleware
					metrics.MiddlewareMapperMetrics.shardMapper,
					limits,
					0, // 0 is unlimited shards
					statsHandler,
					cfg.ShardAggregations,
				),
			)
		} else {
			// The sharding middleware takes care of enforcing this limit for both shardable and non-shardable queries.
			// If we are not using sharding, we enforce the limit by adding this middleware after time splitting.
			queryRangeMiddleware = append(queryRangeMiddleware,
				NewQuerierSizeLimiterMiddleware(schema.Configs, engineOpts, log, limits, statsHandler),
			)
		}

		if cfg.MaxRetries > 0 {
			queryRangeMiddleware = append(
				queryRangeMiddleware,
				base.InstrumentMiddleware("retry", metrics.InstrumentMiddlewareMetrics),
				base.NewRetryMiddleware(log, cfg.MaxRetries, metrics.RetryMiddlewareMetrics, metricsNamespace),
			)
		}

		// Finally, if the user selected any query range middleware, stitch it in.
		if len(queryRangeMiddleware) > 0 {
			rt := NewLimitedRoundTripper(next, limits, schema.Configs, queryRangeMiddleware...)
			return base.HandlerFunc(func(ctx context.Context, r base.Request) (base.Response, error) {
				if _, ok := r.(*LokiRequest); !ok {
					return next.Do(ctx, r)
				}
				return rt.Do(ctx, r)
			})
		}
		return next
	}), nil
}

// NewInstantMetricTripperware creates a new frontend tripperware responsible for handling metric queries
func NewInstantMetricTripperware(
	cfg Config,
	engineOpts logql.EngineOpts,
	log log.Logger,
	limits Limits,
	schema config.SchemaConfig,
	metrics *Metrics,
	merger base.Merger,
	c cache.Cache,
	cacheGenNumLoader base.CacheGenNumberLoader,
	retentionEnabled bool,
	indexStatsTripperware base.Middleware,
	metricsNamespace string,
) (base.Middleware, error) {
	var cacheMiddleware base.Middleware
	if cfg.CacheInstantMetricResults {
		var err error
		cacheMiddleware, err = NewInstantMetricCacheMiddleware(
			log,
			limits,
			merger,
			c,
			cacheGenNumLoader,
			func(_ context.Context, r base.Request) bool {
				return !r.GetCachingOptions().Disabled
			},
			func(ctx context.Context, tenantIDs []string, r base.Request) int {
				return MinWeightedParallelism(
					ctx,
					tenantIDs,
					schema.Configs,
					limits,
					model.Time(r.GetStart().UnixMilli()),
					model.Time(r.GetEnd().UnixMilli()),
				)
			},
			retentionEnabled,
			cfg.Transformer,
			metrics.ResultsCacheMetrics,
		)
		if err != nil {
			return nil, err
		}
	}

	return base.MiddlewareFunc(func(next base.Handler) base.Handler {
		statsHandler := indexStatsTripperware.Wrap(next)

		queryRangeMiddleware := []base.Middleware{
			StatsCollectorMiddleware(),
			NewLimitsMiddleware(limits),
			NewQuerySizeLimiterMiddleware(schema.Configs, engineOpts, log, limits, statsHandler),
			NewSplitByRangeMiddleware(log, engineOpts, limits, cfg.InstantMetricQuerySplitAlign, metrics.MiddlewareMapperMetrics.rangeMapper),
		}

		if cfg.CacheInstantMetricResults {
			queryRangeMiddleware = append(
				queryRangeMiddleware,
				base.InstrumentMiddleware("instant_metric_results_cache", metrics.InstrumentMiddlewareMetrics),
				cacheMiddleware,
			)
		}

		if cfg.ShardedQueries {
			queryRangeMiddleware = append(queryRangeMiddleware,
				NewQueryShardMiddleware(
					log,
					schema.Configs,
					engineOpts,
					metrics.InstrumentMiddlewareMetrics, // instrumentation is included in the sharding middleware
					metrics.MiddlewareMapperMetrics.shardMapper,
					limits,
					0, // 0 is unlimited shards
					statsHandler,
					cfg.ShardAggregations,
				),
			)
		}

		if cfg.MaxRetries > 0 {
			queryRangeMiddleware = append(
				queryRangeMiddleware,
				base.InstrumentMiddleware("retry", metrics.InstrumentMiddlewareMetrics),
				base.NewRetryMiddleware(log, cfg.MaxRetries, metrics.RetryMiddlewareMetrics, metricsNamespace),
			)
		}

		if len(queryRangeMiddleware) > 0 {
			return NewLimitedRoundTripper(next, limits, schema.Configs, queryRangeMiddleware...)
		}
		return next
	}), nil
}

func NewVolumeTripperware(cfg Config, log log.Logger, limits Limits, schema config.SchemaConfig, merger base.Merger, iqo util.IngesterQueryOptions, c cache.Cache, cacheGenNumLoader base.CacheGenNumberLoader, retentionEnabled bool, metrics *Metrics, metricsNamespace string) (base.Middleware, error) {
	// Parallelize the volume requests, so it doesn't send a huge request to a single index-gw (i.e. {app=~".+"} for 30d).
	// Indices are sharded by 24 hours, so we split the volume request in 24h intervals.
	limits = WithSplitByLimits(limits, indexStatsQuerySplitInterval)
	var cacheMiddleware base.Middleware
	if cfg.CacheVolumeResults {
		var err error
		cacheMiddleware, err = NewVolumeCacheMiddleware(
			log,
			limits,
			merger,
			c,
			cacheGenNumLoader,
			iqo,
			func(_ context.Context, r base.Request) bool {
				return !r.GetCachingOptions().Disabled
			},
			func(ctx context.Context, tenantIDs []string, r base.Request) int {
				return MinWeightedParallelism(
					ctx,
					tenantIDs,
					schema.Configs,
					limits,
					model.Time(r.GetStart().UnixMilli()),
					model.Time(r.GetEnd().UnixMilli()),
				)
			},
			retentionEnabled,
			cfg.Transformer,
			metrics.ResultsCacheMetrics,
		)
		if err != nil {
			return nil, err
		}
	}

	indexTw, err := sharedIndexTripperware(
		cacheMiddleware,
		cfg,
		merger,
		newDefaultSplitter(limits, iqo),
		limits,
		log,
		metrics,
		schema,
		metricsNamespace,
	)
	if err != nil {
		return nil, err
	}

	return volumeFeatureFlagRoundTripper(
		volumeRangeTripperware(indexTw),
		limits,
	), nil
}

func statsTripperware(nextTW base.Middleware) base.Middleware {
	return base.MiddlewareFunc(func(next base.Handler) base.Handler {
		return base.HandlerFunc(func(ctx context.Context, r base.Request) (base.Response, error) {
			cacheMiddlewares := []base.Middleware{
				StatsCollectorMiddleware(),
				nextTW,
			}

			// wrap nextRT with our new middleware
			return base.MergeMiddlewares(
				cacheMiddlewares...,
			).Wrap(next).Do(ctx, r)
		})
	})
}

func volumeRangeTripperware(nextTW base.Middleware) base.Middleware {
	return base.MiddlewareFunc(func(next base.Handler) base.Handler {
		return base.HandlerFunc(func(ctx context.Context, r base.Request) (base.Response, error) {
			seriesVolumeMiddlewares := []base.Middleware{
				StatsCollectorMiddleware(),
				NewVolumeMiddleware(),
				nextTW,
			}

			// wrap nextRT with our new middleware
			return base.MergeMiddlewares(
				seriesVolumeMiddlewares...,
			).Wrap(next).Do(ctx, r)
		})
	})
}

func volumeFeatureFlagRoundTripper(nextTW base.Middleware, limits Limits) base.Middleware {
	return base.MiddlewareFunc(func(next base.Handler) base.Handler {
		nextRt := nextTW.Wrap(next)
		return base.HandlerFunc(func(ctx context.Context, r base.Request) (base.Response, error) {
			userID, err := user.ExtractOrgID(ctx)
			if err != nil {
				return nil, err
			}

			if !limits.VolumeEnabled(userID) {
				return nil, httpgrpc.Errorf(http.StatusNotFound, "not found")
			}

			return nextRt.Do(ctx, r)
		})
	})
}

func NewIndexStatsTripperware(cfg Config, log log.Logger, limits Limits, schema config.SchemaConfig, merger base.Merger, iqo util.IngesterQueryOptions, c cache.Cache, cacheGenNumLoader base.CacheGenNumberLoader, retentionEnabled bool, metrics *Metrics, metricsNamespace string) (base.Middleware, error) {
	limits = WithSplitByLimits(limits, indexStatsQuerySplitInterval)

	var cacheMiddleware base.Middleware
	if cfg.CacheIndexStatsResults {
		var err error
		cacheMiddleware, err = NewIndexStatsCacheMiddleware(
			log,
			limits,
			merger,
			c,
			cacheGenNumLoader,
			iqo,
			func(_ context.Context, r base.Request) bool {
				return !r.GetCachingOptions().Disabled
			},
			func(ctx context.Context, tenantIDs []string, r base.Request) int {
				return MinWeightedParallelism(
					ctx,
					tenantIDs,
					schema.Configs,
					limits,
					model.Time(r.GetStart().UnixMilli()),
					model.Time(r.GetEnd().UnixMilli()),
				)
			},
			retentionEnabled,
			cfg.Transformer,
			metrics.ResultsCacheMetrics,
		)
		if err != nil {
			return nil, err
		}
	}

	tw, err := sharedIndexTripperware(
		cacheMiddleware,
		cfg,
		merger,
		newDefaultSplitter(limits, iqo),
		limits,
		log,
		metrics,
		schema,
		metricsNamespace,
	)
	if err != nil {
		return nil, err
	}

	return statsTripperware(tw), nil
}

func sharedIndexTripperware(
	cacheMiddleware base.Middleware,
	cfg Config,
	merger base.Merger,
	split splitter,
	limits Limits,
	log log.Logger,
	metrics *Metrics,
	schema config.SchemaConfig,
	metricsNamespace string,
) (base.Middleware, error) {
	return base.MiddlewareFunc(func(next base.Handler) base.Handler {
		middlewares := []base.Middleware{
			NewLimitsMiddleware(limits),
			base.InstrumentMiddleware("split_by_interval", metrics.InstrumentMiddlewareMetrics),
			SplitByIntervalMiddleware(schema.Configs, limits, merger, split, metrics.SplitByMetrics),
		}

		if cacheMiddleware != nil {
			middlewares = append(
				middlewares,
				base.InstrumentMiddleware("log_results_cache", metrics.InstrumentMiddlewareMetrics),
				cacheMiddleware,
			)
		}

		if cfg.MaxRetries > 0 {
			middlewares = append(
				middlewares,
				base.InstrumentMiddleware("retry", metrics.InstrumentMiddlewareMetrics),
				base.NewRetryMiddleware(log, cfg.MaxRetries, metrics.RetryMiddlewareMetrics, metricsNamespace),
			)
		}

		return base.MergeMiddlewares(middlewares...).Wrap(next)
	}), nil
}<|MERGE_RESOLUTION|>--- conflicted
+++ resolved
@@ -245,12 +245,8 @@
 			instantRT        = instantMetricTripperware.Wrap(next)
 			statsRT          = indexStatsTripperware.Wrap(next)
 			seriesVolumeRT   = seriesVolumeTripperware.Wrap(next)
-<<<<<<< HEAD
 			detectedFieldsRT = next // TODO(twhitney): add middlewares for detected fields
-=======
-			detectedFieldsRT = next //TODO(twhitney): add middlewares for detected fields
 			detectedLabelsRT = next // TODO(shantanu): add middlewares
->>>>>>> 36c703da
 		)
 
 		return newRoundTripper(log, next, limitedRT, logFilterRT, metricRT, seriesRT, labelsRT, instantRT, statsRT, seriesVolumeRT, detectedFieldsRT, detectedLabelsRT, limits)
@@ -419,11 +415,8 @@
 	VolumeRangeOp    = "volume_range"
 	IndexShardsOp    = "index_shards"
 	DetectedFieldsOp = "detected_fields"
-<<<<<<< HEAD
 	PatternsQueryOp  = "patterns"
-=======
 	DetectedLabelsOp = "detected_labels"
->>>>>>> 36c703da
 )
 
 func getOperation(path string) string {
@@ -446,13 +439,10 @@
 		return IndexShardsOp
 	case path == "/loki/api/v1/detected_fields":
 		return DetectedFieldsOp
-<<<<<<< HEAD
 	case path == "/loki/api/v1/patterns":
 		return PatternsQueryOp
-=======
 	case path == "/loki/api/v1/detected_labels":
 		return DetectedLabelsOp
->>>>>>> 36c703da
 	default:
 		return ""
 	}
